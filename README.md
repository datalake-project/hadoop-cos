# HADOOP-COS

## 功能说明
Hadoop-COS插件实现了以腾讯云 COS 作为底层文件系统运行上层计算任务的功能，支持使用Hadoop、Spark以及Tez等处理存储在腾讯云COS对象存储系统上的数据。

## 使用限制
只适用于 COS V5 版本

## 使用环境
### 系统环境
Linux 或 Windows 系统

### 软件依赖
Hadoop-2.6.0及以上版本

## 安装方法

### 获取 hadoop-cos 插件
下载地址：[hadoop-cos 插件](https://github.com/tencentyun/hadoop-cos)


### 安装hadoop-cos插件

1. 将dep目录下的hadoop-cos-X.X.X-shaded.jar 拷贝到 `$HADOOP_HOME/share/hadoop/tools/lib`下。

NOTE: 根据hadoop的具体版本选择对应的jar包，若dep目录中没有提供匹配版本的jar包，可自行通过修改pom文件中hadoop版本号，重新编译生成。

2. 修改 hadoop_env.sh
在 `$HADOOP_HOME/etc/hadoop`目录下，进入 hadoop_env.sh，增加如下内容，将 cosn 相关 jar 包加入 Hadoop 环境变量：

```shell
for f in $HADOOP_HOME/share/hadoop/tools/lib/*.jar; do
  if [ "$HADOOP_CLASSPATH" ]; then
    export HADOOP_CLASSPATH=$HADOOP_CLASSPATH:$f
  else
    export HADOOP_CLASSPATH=$f
  fi
done
```

## 使用方法

### HADOOP配置

修改 $HADOOP_HOME/etc/hadoop/core-site.xml，增加 COS 相关用户和实现类信息，例如：

```xml
<configuration>

    <property>
        <name>fs.defaultFS</name>
        <value>cosn://examplebucket-1250000000000</value>
    </property>

    <property>
        <name>fs.cosn.credentials.provider</name>
        <value>org.apache.hadoop.fs.auth.SimpleCredentialProvider</value>
        <description>

            This option allows the user to specify how to get the credentials.
            Comma-separated class names of credential provider classes which implement
            com.qcloud.cos.auth.COSCredentialsProvider:

            1.org.apache.hadoop.fs.auth.SessionCredentialProvider: Obtain the secretId and secretKey from the URI:cosn://secretId:secretKey@example-1250000000000/;
            2.org.apache.hadoop.fs.auth.SimpleCredentialProvider: Obtain the secret id and secret key
            from fs.cosn.userinfo.secretId and fs.cosn.userinfo.secretKey in core-site.xml;
            3.org.apache.hadoop.fs.auth.EnvironmentVariableCredentialProvider: Obtain the secret id and secret key
            from system environment variables named COS_SECRET_ID and COS_SECRET_KEY.

            If unspecified, the default order of credential providers is:
            1. org.apache.hadoop.fs.auth.SessionCredentialProvider
            2. org.apache.hadoop.fs.auth.SimpleCredentialProvider
            3. org.apache.hadoop.fs.auth.EnvironmentVariableCredentialProvider
            4. org.apache.hadoop.fs.auth.CVMInstanceCredentialsProvider
            5. org.apache.hadoop.fs.auth.CPMInstanceCredentialsProvider
        </description>
    </property>

    <property>
        <name>fs.cosn.userinfo.secretId</name>
        <value>xxxxxxxxxxxxxxxxxxxxxxxxx</value>
        <description>Tencent Cloud Secret Id</description>
    </property>

    <property>
        <name>fs.cosn.userinfo.secretKey</name>
        <value>xxxxxxxxxxxxxxxxxxxxxxxx</value>
        <description>Tencent Cloud Secret Key</description>
    </property>

    <property>
        <name>fs.cosn.bucket.region</name>
        <value>ap-xxx</value>
        <description>The region where the bucket is located</description>
    </property>

    <property>
        <name>fs.cosn.bucket.endpoint_suffix</name>
        <value>cos.ap-xxx.myqcloud.com</value>
        <description>COS endpoint to connect to.
        For public cloud users, it is recommended not to set this option, and only the correct area field is required.</description>
    </property>

    <property>
        <name>fs.cosn.impl</name>
        <value>org.apache.hadoop.fs.CosFileSystem</value>
        <description>The implementation class of the CosN Filesystem</description>
    </property>

    <property>
        <name>fs.AbstractFileSystem.cosn.impl</name>
        <value>org.apache.hadoop.fs.CosN</value>
        <description>The implementation class of the CosN AbstractFileSystem.</description>
    </property>

    <property>
        <name>fs.cosn.tmp.dir</name>
        <value>/tmp/hadoop_cos</value>
        <description>Temporary files will be placed here.</description>
    </property>

    <property>
        <name>fs.cosn.upload.buffer</name>
        <value>mapped_disk</value>
        <description>The type of upload buffer. Available values: non_direct_memory, direct_memory, mapped_disk</description>
    </property>

    <property>
        <name>fs.cosn.upload.buffer.size</name>
        <value>33554432</value>
        <description>The total size of the upload buffer pool. -1 means unlimited.</description>
    </property>

    <property>
        <name>fs.cosn.block.size</name>
        <value>8388608</value>
        <description>Block size to use cosn filesysten, which is the part size for MultipartUpload.
        Considering the COS supports up to 10000 blocks, user should estimate the maximum size of a single file.
        for example, 8MB part size can allow  writing a 78GB single file.</description>
    </property>

    <property>
        <name>fs.cosn.maxRetries</name>
        <value>3</value>
        <description>The maximum number of retries for reading or writing files to
    COS, before we signal failure to the application.</description>
    </property>

    <property>
        <name>fs.cosn.retry.interval.seconds</name>
        <value>3</value>
        <description>The number of seconds to sleep between each COS retry.</description>
    </property>

    <property>
        <name>fs.cosn.read.ahead.block.size</name>
        <value>‭1048576‬</value>
        <description>
            Bytes to read ahead during a seek() before closing and
            re-opening the cosn HTTP connection.
        </description>
    </property>

    <property>
        <name>fs.cosn.read.ahead.queue.size</name>
        <value>8</value>
        <description>The length of the pre-read queue.</description>
    </property>

    <property>
        <name>fs.cosn.read.ahead.queue.size</name>
        <value>8</value>
        <description>The length of the pre-read queue.</description>
    </property>

    <property>
        <name>fs.cosn.customer.domain</name>
        <value></value>
        <description>The customer domain.</description>
    </property>

    <property>
        <name>fs.cosn.server-side-encryption.algorithm</name>
        <value></value>
        <description>The server side encryption algorithm.</description>
    </property> 

     <property>
        <name>fs.cosn.server-side-encryption.key</name>
        <value></value>
        <description>The SSE-C server side encryption key.</description>
    </property>     

</configuration>

```

**配置项说明**：

| 属性键                             | 说明                | 默认值 | 必填项 |
|:-----------------------------------:|:--------------------|:-----:|:---:|
|fs.defaultFS                       | 配置hadoop默认使用的底层文件系统，如果想使用cos作为hadoop默认文件系统，则此项应设置为cosn://bucket-appid，此时可以通过文件路径访问cos对象，如/hadoop/inputdata/test.dat。若不想把cos作为hadoop默认文件系统，则不需要修改此项，当需要访问cos上的对象时，则指定完整的uri即可，如cosn://testbucket-1252681927/hadoop/inputdata/test.dat来访问。
|fs.cosn.credentials.provider       |配置secret id和secret key的获取方式。当前支持三种获取方式：1.org.apache.hadoop.fs.auth.SessionCredentialProvider：从请求URI中获取secret id和secret key，其格式为：cosn://{secretId}:{secretKey}@examplebucket-1250000000000/; 2.org.apache.hadoop.fs.auth.SimpleCredentialProvider：从core-site.xml配置文件中读取fs.cosn.userinfo.secretId和fs.cosn.userinfo.secretKey来获取secret id和secret key; 3.org.apache.hadoop.fs.auth.EnvironmentVariableCredentialProvider：从系统环境变量COS_SECRET_ID和COS_SECRET_KEY中获取；4.org.apache.hadoop.fs.auth.CVMInstanceCredentialsProvider：利用腾讯云云服务器（CVM）绑定的角色，获取访问COS的临时密钥; 5. org.apache.hadoop.fs.auth.CPMInstanceCredentialsProvider：利用腾讯云黑石物理机（CPM）绑定的角色，获取访问COS的临时密钥。|如果不指定改配置项，默认会按照以下顺序读取：1.org.apache.hadoop.fs.auth.SessionCredentialProvider; 2.org.apache.hadoop.fs.auth.SimpleCredentialProvider；3.org.apache.hadoop.fs.auth.EnvironmentVariableCredentialProvider; 4.org.apache.hadoop.fs.auth.CVMInstanceCredentialsProvider; 5.org.apache.hadoop.fs.auth.CPMInstanceCredentialsProvider|否|
|fs.cosn.useHttps|配置是否使用https协议。|false|否|
|fs.cosn.bucket.endpoint_suffix|指定要连接的COS endpoint，该项为非必填项目。对于公有云COS用户而言，只需要正确填写上述的region配置即可。兼容原配置项：fs.cosn.userinfo.endpoint_suffix。|无|否|
|fs.cosn.userinfo.secretId/secretKey| 填写您账户的API 密钥信息。可通过 [云 API 密钥 控制台](https://console.cloud.tencent.com/capi) 查看。| 无  | 是|
|fs.cosn.impl                      | cosn对FileSystem的实现类，固定为 org.apache.hadoop.fs.CosFileSystem。| 无|是|
|fs.AbstractFileSystem.cosn.impl   | cosn对AbstractFileSy stem的实现类，固定为org.apache.hadoop.fs.CosN。| 无 |是|
|fs.cosn.bucket.region           | 请填写您的地域信息，枚举值为 [可用地域](https://cloud.tencent.com/document/product/436/6224) 中的地域简称，如ap-beijing、ap-guangzhou等。 兼容原配置项：fs.cosn.userinfo.region。| 无 | 是|
|fs.cosn.tmp.dir                   | 请设置一个实际存在的本地目录，运行过程中产生的临时文件会暂时放于此处。|/tmp/hadoop_cos | 否|
|fs.cosn.upload.buffer             | CosN文件系统上传时依赖的缓冲区类型。当前支持三种类型的缓冲区：非直接内存缓冲区（non_direct_memory），直接内存缓冲区（direct_memory），磁盘映射缓冲区（mapped_disk）。非直接内存缓冲区使用的是JVM堆内存，直接内存缓冲区使用的是堆外内存，而磁盘映射缓冲区则是基于内存文件映射得到的缓冲区。| mapped_disk | 否 |
|fs.cosn.upload.buffer.size        | CosN文件系统上传时依赖的缓冲区大小，如果指定为-1，则表示不限制。若不限制缓冲区大小，则缓冲区类型必须为mapped_disk。如果指定大小大于0，则要求该值至少大于等于一个block的大小。兼容原配置项：fs.cosn.buffer.size。| 1073741824（1GB）|否|
|fs.cosn.block.size                | CosN文件系统每个block的大小，也是分块上传的每个part size的大小。由于COS的分块上传最多只能支持10000块，因此需要预估最大可能使用到的单文件大小。例如，block size为8MB时，最大能够支持78GB的单文件上传。 block size最大可以支持到2GB，即单文件最大可支持19TB | 8388608（8MB） | 否 |
<<<<<<< HEAD
|fs.cosn.upload_thread_pool        | 文件流式上传到COS时，并发上传的线程数目 | CPU核心数*5 | 否|
|fs.cosn.copy_thread_pool          | 目录拷贝操作时，可用于并发拷贝文件的线程数目 | CPU核心数目*3 | 否 |
=======
|fs.cosn.upload_thread_pool        | 文件流式上传到COS时，并发上传的线程数目 | CPU核心数 | 否|
|fs.cosn.copy_thread_pool 		   | 目录拷贝操作时，可用于并发拷贝文件的线程数目 | CPU核心数目 | 否 |
>>>>>>> f389a5ae
|fs.cosn.read.ahead.block.size     | 预读块的大小                                 | ‭1048576‬（1MB） |  否 |
|fs.cosn.read.ahead.queue.size     | 预读队列的长度                               | 8              | 否  |
|fs.cosn.maxRetries                | 访问COS出现错误时，最多重试的次数 | 200 | 否 |
|fs.cosn.retry.interval.seconds    | 每次重试的时间间隔 | 3 | 否 |
|fs.cosn.max.connection.num | 配置COS连接池中维持的最大连接数目，这个数目与单机读写COS的并发有关，建议至少大于或等于单机读写COS的并发数| 1024 | 否|
|fs.cosn.customer.domain | 配置COS的自定义域名，默认为空| 无 | 否|
|fs.cosn.server-side-encryption.algorithm | 配置COS服务端加密算法，支持SSE-C和SSE-COS，默认为空，不加密| 无 | 否|
|fs.cosn.server-side-encryption.key | 当开启COS的SSE-C服务端加密算法时，必须配置SSE-C的密钥，密钥格式为base64编码的AES-256密钥，默认为空，不加密| 无 | 否|

### 开始使用

命令格式为：`hadoop fs -ls -R cosn://examplebucket-1250000000000/<路径>`或`hadoop fs -ls -R /<路径>`(配置了fs.defaultFS选项为 cosn://<bucket-appid> 后) ，下例中以名称为 hdfs-test-1252681929 的 bucket 为例，可在其后面加上具体路径。

```shell

hadoop fs -ls -R cosn://hdfs-test-1252681929/
-rw-rw-rw-   1 root root       1087 2018-06-11 07:49 cosn://hdfs-test-1252681929/LICENSE
drwxrwxrwx   - root root          0 1970-01-01 00:00 cosn://hdfs-test-1252681929/hdfs
drwxrwxrwx   - root root          0 1970-01-01 00:00 cosn://hdfs-test-1252681929/hdfs/2018
-rw-rw-rw-   1 root root       1087 2018-06-12 03:26 cosn://hdfs-test-1252681929/hdfs/2018/LICENSE
-rw-rw-rw-   1 root root       2386 2018-06-12 03:26 cosn://hdfs-test-1252681929/hdfs/2018/ReadMe
drwxrwxrwx   - root root          0 1970-01-01 00:00 cosn://hdfs-test-1252681929/hdfs/test
-rw-rw-rw-   1 root root       1087 2018-06-11 07:32 cosn://hdfs-test-1252681929/hdfs/test/LICENSE
-rw-rw-rw-   1 root root       2386 2018-06-11 07:29 cosn://hdfs-test-1252681929/hdfs/test/ReadMe

```

运行 MapReduce 自带的 wordcount

> <font color="#0000cc">**注意：** </font>
以下命令中 hadoop-mapreduce-examples-2.7.2.jar 是以 2.7.2 版本为例，如版本不同，请修改成对应的版本号。

```shell
bin/hadoop jar share/hadoop/mapreduce/hadoop-mapreduce-examples-2.7.2.jar wordcount cosn://examplebucket-1250000000000/mr/input cosn://examplebucket-1250000000000/mr/output3
```

执行成功会返回统计信息，示例如下：

```shell
File System Counters
        COSN: Number of bytes read=72
        COSN: Number of bytes written=40
        COSN: Number of read operations=0
        COSN: Number of large read operations=0
        COSN: Number of write operations=0
        FILE: Number of bytes read=547350
        FILE: Number of bytes written=1155616
        FILE: Number of read operations=0
        FILE: Number of large read operations=0
        FILE: Number of write operations=0
        HDFS: Number of bytes read=0
        HDFS: Number of bytes written=0
        HDFS: Number of read operations=0
        HDFS: Number of large read operations=0
        HDFS: Number of write operations=0
    Map-Reduce Framework
        Map input records=5
        Map output records=7
        Map output bytes=59
        Map output materialized bytes=70
        Input split bytes=99
        Combine input records=7
        Combine output records=6
        Reduce input groups=6
        Reduce shuffle bytes=70
        Reduce input records=6
        Reduce output records=6
        Spilled Records=12
        Shuffled Maps =1
        Failed Shuffles=0
        Merged Map outputs=1
        GC time elapsed (ms)=0
        Total committed heap usage (bytes)=653262848
    Shuffle Errors
        BAD_ID=0
        CONNECTION=0
        IO_ERROR=0
        WRONG_LENGTH=0
        WRONG_MAP=0
        WRONG_REDUCE=0
    File Input Format Counters
        Bytes Read=36
    File Output Format Counters
        Bytes Written=40
```<|MERGE_RESOLUTION|>--- conflicted
+++ resolved
@@ -211,13 +211,8 @@
 |fs.cosn.upload.buffer             | CosN文件系统上传时依赖的缓冲区类型。当前支持三种类型的缓冲区：非直接内存缓冲区（non_direct_memory），直接内存缓冲区（direct_memory），磁盘映射缓冲区（mapped_disk）。非直接内存缓冲区使用的是JVM堆内存，直接内存缓冲区使用的是堆外内存，而磁盘映射缓冲区则是基于内存文件映射得到的缓冲区。| mapped_disk | 否 |
 |fs.cosn.upload.buffer.size        | CosN文件系统上传时依赖的缓冲区大小，如果指定为-1，则表示不限制。若不限制缓冲区大小，则缓冲区类型必须为mapped_disk。如果指定大小大于0，则要求该值至少大于等于一个block的大小。兼容原配置项：fs.cosn.buffer.size。| 1073741824（1GB）|否|
 |fs.cosn.block.size                | CosN文件系统每个block的大小，也是分块上传的每个part size的大小。由于COS的分块上传最多只能支持10000块，因此需要预估最大可能使用到的单文件大小。例如，block size为8MB时，最大能够支持78GB的单文件上传。 block size最大可以支持到2GB，即单文件最大可支持19TB | 8388608（8MB） | 否 |
-<<<<<<< HEAD
-|fs.cosn.upload_thread_pool        | 文件流式上传到COS时，并发上传的线程数目 | CPU核心数*5 | 否|
-|fs.cosn.copy_thread_pool          | 目录拷贝操作时，可用于并发拷贝文件的线程数目 | CPU核心数目*3 | 否 |
-=======
 |fs.cosn.upload_thread_pool        | 文件流式上传到COS时，并发上传的线程数目 | CPU核心数 | 否|
 |fs.cosn.copy_thread_pool 		   | 目录拷贝操作时，可用于并发拷贝文件的线程数目 | CPU核心数目 | 否 |
->>>>>>> f389a5ae
 |fs.cosn.read.ahead.block.size     | 预读块的大小                                 | ‭1048576‬（1MB） |  否 |
 |fs.cosn.read.ahead.queue.size     | 预读队列的长度                               | 8              | 否  |
 |fs.cosn.maxRetries                | 访问COS出现错误时，最多重试的次数 | 200 | 否 |
