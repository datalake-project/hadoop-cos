package org.apache.hadoop.fs;

import com.google.common.base.Preconditions;
import com.google.common.util.concurrent.ThreadFactoryBuilder;
import com.qcloud.chdfs.permission.RangerAccessType;
import com.qcloud.cos.utils.StringUtils;
import org.apache.hadoop.HadoopIllegalArgumentException;
import org.apache.hadoop.conf.Configuration;
import org.apache.hadoop.fs.cosn.*;
import org.apache.hadoop.fs.permission.FsPermission;
import org.apache.hadoop.security.UserGroupInformation;
import org.apache.hadoop.util.Progressable;
import org.slf4j.Logger;
import org.slf4j.LoggerFactory;

import java.io.FileNotFoundException;
import java.io.IOException;
import java.io.InputStream;
import java.io.OutputStream;
import java.net.URI;
import java.nio.charset.Charset;
import java.nio.charset.StandardCharsets;
import java.util.*;
import java.util.concurrent.*;
import java.lang.Thread;
import java.util.Random;
import com.google.common.cache.Cache;
import com.google.common.cache.CacheBuilder;
import org.apache.commons.lang3.tuple.*;

/*
 * the origin hadoop cos implements
 */
public class CosNFileSystem extends FileSystem {
    private static final Logger LOG = LoggerFactory.getLogger(CosNFileSystem.class);

    static final String SCHEME = "cosn";
    static final String PATH_DELIMITER = Path.SEPARATOR;
    static final Charset METADATA_ENCODING = StandardCharsets.UTF_8;
    // The length of name:value pair should be less than or equal to 1024 bytes.
    static final int MAX_XATTR_SIZE = 1024;
    static final int PAGE_CACHE_BUFFER_NUM_DEFAULT = 64;
    static final int PAGE_CACHE_BUFFER_SIZE_DEFAULT = 4;

    private URI uri;
    private String bucket;
    private boolean isPosixBucket;
    private boolean isDirectRead;
    private boolean isCombineRead;
    private NativeFileSystemStore nativeStore;
    private boolean isDefaultNativeStore;
    private Path workingDir;
    private String owner = "Unknown";
    private String group = "Unknown";
    private ExecutorService boundedIOThreadPool;
    private ExecutorService boundedCopyThreadPool;
    private String clientId;
    private com.google.common.cache.Cache<String, com.google.common.cache.Cache<Pair<Long, Long>, byte[]>> page_caches;

    private RangerCredentialsClient rangerCredentialsClient;

    // todo: flink or some other case must replace with inner structure.
    public CosNFileSystem() {
    }

    public CosNFileSystem(NativeFileSystemStore nativeStore) {
        this.nativeStore = nativeStore;
        this.isDefaultNativeStore = false;
    }

    public CosNFileSystem withBucket(String bucket) {
        this.bucket = bucket;
        return this;
    }

    public CosNFileSystem withPosixBucket(boolean isPosixBucket) {
        this.isPosixBucket = isPosixBucket;
        return this;
    }

    public CosNFileSystem withStore(NativeFileSystemStore nativeStore) {
        this.nativeStore = nativeStore;
        this.isDefaultNativeStore = false;
        return this;
    }

    public CosNFileSystem withRangerCredentialsClient(RangerCredentialsClient rc) {
        this.rangerCredentialsClient = rc;
        return this;
    }

    @Override
    public String getScheme() {
        return CosNFileSystem.SCHEME;
    }

    @Override
    public void initialize(URI uri, Configuration conf) throws IOException {
        super.initialize(uri, conf);
        setConf(conf);

        // Make clientId
        Random r = new Random();
        String thread_full_name = Thread.currentThread().getName();
        int pos = thread_full_name.indexOf('(');
        if (pos != -1) {
            thread_full_name = thread_full_name.substring(pos);
        }
        this.clientId =  thread_full_name + "_" + Thread.currentThread().getId() + "_" + r.nextLong();

        // Prepare page cache for each file
        page_caches = CacheBuilder.newBuilder().maximumSize(PAGE_CACHE_BUFFER_NUM_DEFAULT).build();

        if (null == this.bucket) {
            this.bucket = uri.getHost();
        }
        if (null == this.nativeStore) {
            this.nativeStore = CosNUtils.createDefaultStore(conf);
            this.isDefaultNativeStore = true;
            this.nativeStore.initialize(uri, conf);
        }

        this.uri = URI.create(uri.getScheme() + "://" + uri.getAuthority());
        this.workingDir = new Path("/user", System.getProperty("user.name"))
                .makeQualified(this.uri, this.getWorkingDirectory());

        this.owner = getOwnerId();
        this.group = getGroupId();
        LOG.debug("uri: {}, bucket: {}, working dir: {}, owner: {}, group: {}.\n" +
                "configuration: {}.", uri, bucket, workingDir, owner, group, conf);

        BufferPool.getInstance().initialize(getConf());

        // initialize the thread pool
        int uploadThreadPoolSize = this.getConf().getInt(
                CosNConfigKeys.UPLOAD_THREAD_POOL_SIZE_KEY,
                CosNConfigKeys.DEFAULT_UPLOAD_THREAD_POOL_SIZE
        );
        int readAheadPoolSize = this.getConf().getInt(
                CosNConfigKeys.READ_AHEAD_QUEUE_SIZE,
                CosNConfigKeys.DEFAULT_READ_AHEAD_QUEUE_SIZE
        );
        Preconditions.checkArgument(uploadThreadPoolSize > 0,
                String.format("The uploadThreadPoolSize[%d] should be positive.", uploadThreadPoolSize));
        Preconditions.checkArgument(readAheadPoolSize > 0,
                String.format("The readAheadQueueSize[%d] should be positive.", readAheadPoolSize));
        // 核心线程数取用户配置的为准，最大线程数结合用户配置和IO密集型任务的最优线程数来看
        int ioCoreTaskSize = uploadThreadPoolSize + readAheadPoolSize;
        int ioMaxTaskSize = Math.max(uploadThreadPoolSize + readAheadPoolSize,
                Runtime.getRuntime().availableProcessors() * 2 + 1);
        if (this.getConf().get(CosNConfigKeys.IO_THREAD_POOL_MAX_SIZE_KEY) != null) {
            int ioThreadPoolMaxSize = this.getConf().getInt(
                    CosNConfigKeys.IO_THREAD_POOL_MAX_SIZE_KEY, CosNConfigKeys.DEFAULT_IO_THREAD_POOL_MAX_SIZE);
            Preconditions.checkArgument(ioThreadPoolMaxSize > 0,
                    String.format("The ioThreadPoolMaxSize[%d] should be positive.", ioThreadPoolMaxSize));
            // 如果设置了 IO 线程池的最大限制，则整个线程池需要被限制住
            ioCoreTaskSize = Math.min(ioCoreTaskSize, ioThreadPoolMaxSize);
            ioMaxTaskSize = ioThreadPoolMaxSize;
        }
        long threadKeepAlive = this.getConf().getLong(
                CosNConfigKeys.THREAD_KEEP_ALIVE_TIME_KEY,
                CosNConfigKeys.DEFAULT_THREAD_KEEP_ALIVE_TIME);

        this.isDirectRead = this.getConf().getBoolean(
                CosNConfigKeys.USE_DIRECT_READ,
                CosNConfigKeys.DEFAULT_USE_DIRECT_READ
        );

        this.isCombineRead = this.getConf().getBoolean(
                CosNConfigKeys.USE_COMBINE_READ,
                CosNConfigKeys.DEFAULT_USE_COMBINE_READ
        );
        Preconditions.checkArgument(threadKeepAlive > 0,
                String.format("The threadKeepAlive [%d] should be positive.", threadKeepAlive));
        this.boundedIOThreadPool = new ThreadPoolExecutor(
                ioCoreTaskSize, ioMaxTaskSize,
                threadKeepAlive, TimeUnit.SECONDS,
                new LinkedBlockingQueue<Runnable>(ioCoreTaskSize),
                new ThreadFactoryBuilder().setNameFormat("cos-transfer-shared-%d").setDaemon(true).build(),
                new RejectedExecutionHandler() {
                    @Override
                    public void rejectedExecution(Runnable r,
                                                  ThreadPoolExecutor executor) {
                        if (!executor.isShutdown()) {
                            try {
                                executor.getQueue().put(r);
                            } catch (InterruptedException e) {
                                LOG.error("put a io task into the download " +
                                        "thread pool occurs an exception.", e);
                                throw new RejectedExecutionException(
                                        "Putting the io task failed due to the interruption", e);
                            }
                        } else {
                            LOG.error("The bounded io thread pool has been shutdown.");
                            throw new RejectedExecutionException("The bounded io thread pool has been shutdown");
                        }
                    }
                }
        );

        int copyThreadPoolSize = this.getConf().getInt(
                CosNConfigKeys.COPY_THREAD_POOL_SIZE_KEY,
                CosNConfigKeys.DEFAULT_COPY_THREAD_POOL_SIZE
        );
        Preconditions.checkArgument(copyThreadPoolSize > 0,
                String.format("The copyThreadPoolSize[%d] should be positive.", copyThreadPoolSize));
        this.boundedCopyThreadPool = new ThreadPoolExecutor(
                copyThreadPoolSize, copyThreadPoolSize,
                threadKeepAlive, TimeUnit.SECONDS,
                new LinkedBlockingQueue<Runnable>(copyThreadPoolSize),
                new ThreadFactoryBuilder().setNameFormat("cos-copy-%d").setDaemon(true).build(),
                new RejectedExecutionHandler() {
                    @Override
                    public void rejectedExecution(Runnable r,
                                                  ThreadPoolExecutor executor) {
                        if (!executor.isShutdown()) {
                            try {
                                executor.getQueue().put(r);
                            } catch (InterruptedException e) {
                                LOG.error("put a copy task into the download " +
                                        "thread pool occurs an exception.", e);
                            }
                        }
                    }
                }
        );
    }

    @Override
    public URI getUri() {
        return this.uri;
    }

    @Override
    public Path getHomeDirectory() {
        String homePrefix = this.getConf().get("dfs.user.home.dir.prefix");
        if (null != homePrefix) {
            return makeQualified(new Path(homePrefix + "/" + getOwnerId()));
        }

        return super.getHomeDirectory();
    }

    /**
     * This optional operation is not yet supported.
     */
    @Override
    public FSDataOutputStream append(Path f, int bufferSize,
                                     Progressable progress) throws IOException {
        // 这里还需要判断是否是文件存储桶，如果是则可以支持
        if (!this.getConf().getBoolean(CosNConfigKeys.COSN_POSIX_EXTENSION_ENABLED,
                CosNConfigKeys.DEFAULT_COSN_POSIX_EXTENSION_ENABLED)) {
            throw new UnsupportedOperationException("Not supported currently");
        }

        FileStatus fileStatus = this.getFileStatus(f);
        if (fileStatus.isDirectory()) {
            throw new FileAlreadyExistsException(f + " is a directory.");
        }

        LOG.debug("Append the file path: {}.", f);
        Path absolutePath = makeAbsolute(f);
        String cosKey = pathToKey(absolutePath);
        return new FSDataOutputStream(new CosNPosixExtensionDataOutputStream(
                this.getConf(), this.nativeStore, cosKey, this.boundedIOThreadPool, true),
                statistics, fileStatus.getLen());
    }

    @Override
    public boolean truncate(Path f, long newLength) throws IOException {
        if (!this.getConf().getBoolean(CosNConfigKeys.COSN_POSIX_EXTENSION_ENABLED,
                CosNConfigKeys.DEFAULT_COSN_POSIX_EXTENSION_ENABLED)) {
            throw new UnsupportedOperationException("Not supported currently.");
        }

        FileStatus fileStatus = this.getFileStatus(f);
        if (fileStatus.isDirectory()) {
            throw new FileNotFoundException(f + " is a directory.");
        }

        if (newLength < 0 || newLength > fileStatus.getLen()) {
            throw new HadoopIllegalArgumentException(
                    String.format("The new length [%d] of the truncate operation must be positive " +
                            "and less than the origin length.", newLength));
        }

        LOG.debug("Truncate the file path: {} to the new length: {}.", f, newLength);
        // Using the single thread to truncate
        Path absolutePath = makeAbsolute(f);
        String cosKey = pathToKey(absolutePath);

        // Use the single thread to truncate.
        try (OutputStream outputStream = new FSDataOutputStream(
                new CosNPosixExtensionDataOutputStream(this.getConf(), this.nativeStore, cosKey, this.boundedIOThreadPool),
                statistics)) {
            // If the newLength is equal to 0, just wait for 'try finally' to close.
            if (newLength > 0) {
                try (InputStream inputStream =
                             this.nativeStore.retrieveBlock(cosKey, 0, newLength - 1)) {
                    byte[] chunk = new byte[(int) (4 * Unit.KB)];
                    int readBytes = inputStream.read(chunk);
                    while (readBytes != -1) {
                        outputStream.write(chunk, 0, readBytes);
                        readBytes = inputStream.read(chunk);
                    }
                }
            }
        }

        return true;
    }

    @Override
    public FSDataOutputStream create(Path f, FsPermission permission,
                                     boolean overwrite,
                                     int bufferSize, short replication,
                                     long blockSize, Progressable progress)
            throws IOException {
        // preconditions
        try {
            FileStatus targetFileStatus = this.getFileStatus(f);
            if (null != targetFileStatus && !overwrite) {
                throw new FileAlreadyExistsException("File already exists: " + f);
            }
            if (null != targetFileStatus && targetFileStatus.isDirectory()) {
                throw new FileAlreadyExistsException("Directory already exists: " + f);
            }
        } catch (FileNotFoundException e) {
            validatePath(f);
        }

        Path absolutePath = makeAbsolute(f);
        String key = pathToKey(absolutePath);
        if (this.getConf().getBoolean(CosNConfigKeys.COSN_POSIX_EXTENSION_ENABLED,
                CosNConfigKeys.DEFAULT_COSN_POSIX_EXTENSION_ENABLED)) {
            return new FSDataOutputStream(
                    new CosNPosixExtensionDataOutputStream(this.getConf(), nativeStore, key,
                            this.boundedIOThreadPool), statistics);
        } else {
            return new FSDataOutputStream(
                    new CosNFSDataOutputStream(this.getConf(), nativeStore, key,
                            this.boundedIOThreadPool), statistics);
        }
    }

    private boolean rejectRootDirectoryDelete(boolean isEmptyDir,
                                              boolean recursive)
            throws PathIOException {
        if (isEmptyDir) {
            return true;
        }
        if (recursive) {
            return false;
        } else {
            throw new PathIOException(this.bucket, "Can not delete root path");
        }
    }

    @Override
    public boolean delete(Path f, boolean recursive) throws IOException {
        FileStatus status;
        try {
            status = getFileStatus(f);
        } catch (FileNotFoundException e) {
            LOG.debug("Delete called for '{}', but the file does not exist and returning the false.", f);
            return false;
        }

        Path absolutePath = makeAbsolute(f);
        String key = pathToKey(absolutePath);
        if (key.compareToIgnoreCase("/") == 0) {
            FileStatus[] fileStatuses = listStatus(f);
            return this.rejectRootDirectoryDelete(fileStatuses.length == 0,
                    recursive);
        }

        if (status.isDirectory()) {
            if (!key.endsWith(PATH_DELIMITER)) {
                key += PATH_DELIMITER;
            }
            if (!recursive && listStatus(f).length > 0) {
                throw new IOException("Can not delete " + f
                        + " as is a not empty directory and recurse option is" +
                        " false");
            }
            // how to tell the result
            if (!isPosixBucket) {
                int listMaxLength = this.getConf().getInt(
                        CosNConfigKeys.LISTSTATUS_LIST_MAX_KEYS,
                        CosNConfigKeys.DEFAULT_LISTSTATUS_LIST_MAX_KEYS
                );
                internalRecursiveDelete(key, listMaxLength);
            } else {
                internalAutoRecursiveDelete(key);
            }
        } else {
            LOG.debug("Delete the cos key [{}].", key);
            nativeStore.delete(key);
        }

        if (!isPosixBucket) {
            createParentDirectoryIfNecessary(f);
        }
        return true;
    }

    private void internalRecursiveDelete(String key, int listMaxLength) throws IOException {
        CosNDeleteFileContext deleteFileContext = new CosNDeleteFileContext();
        int deleteToFinishes = 0;

        String priorLastKey = null;
        do {
            CosNPartialListing listing =
                    nativeStore.list(key, listMaxLength, priorLastKey, true);
            for (FileMetadata file : listing.getFiles()) {
                checkPermission(new Path(file.getKey()), RangerAccessType.DELETE);
                this.boundedCopyThreadPool.execute(new CosNDeleteFileTask(
                        this.nativeStore, file.getKey(), deleteFileContext));
                deleteToFinishes++;
                if (!deleteFileContext.isDeleteSuccess()) {
                    break;
                }
            }
            for (FileMetadata commonPrefix : listing.getCommonPrefixes()) {
                checkPermission(new Path(commonPrefix.getKey()), RangerAccessType.DELETE);
                this.boundedCopyThreadPool.execute(new CosNDeleteFileTask(
                        this.nativeStore, commonPrefix.getKey(), deleteFileContext));
                deleteToFinishes++;
                if (!deleteFileContext.isDeleteSuccess()) {
                    break;
                }
            }
            priorLastKey = listing.getPriorLastKey();
        } while (priorLastKey != null);

        deleteFileContext.lock();
        try {
            deleteFileContext.awaitAllFinish(deleteToFinishes);
        } catch (InterruptedException e) {
            LOG.warn("interrupted when wait delete to finish");
        } finally {
            deleteFileContext.unlock();
        }

        // according the flag and exception in thread opr to throw this out
        if (!deleteFileContext.isDeleteSuccess() && deleteFileContext.hasException()) {
            throw deleteFileContext.getIOException();
        }

        try {
            LOG.debug("Delete the cos key [{}].", key);
            nativeStore.delete(key);
        } catch (Exception e) {
            LOG.error("Delete the key failed.");
        }
    }

    // use by posix bucket which support recursive delete dirs by setting flag parameter
    private void internalAutoRecursiveDelete(String key) throws IOException {
        LOG.debug("Delete the cos key auto recursive [{}].", key);
        nativeStore.deleteRecursive(key);
    }

    @Override
    public FileStatus getFileStatus(Path f) throws IOException {
        Path absolutePath = makeAbsolute(f);
        String key = pathToKey(absolutePath);

        if (key.length() == 0 || key.equals(PATH_DELIMITER)) { // root always exists
            return newDirectory(absolutePath);
        }

        CosNResultInfo headInfo = new CosNResultInfo();
        FileMetadata meta = nativeStore.retrieveMetadata(key, headInfo);
        if (meta != null) {
            if (meta.isFile()) {
                LOG.debug("Retrieve the cos key [{}] to find that it is a file.", key);
                return newFile(meta, absolutePath);
            } else {
                LOG.debug("Retrieve the cos key [{}] to find that it is a directory.", key);
                return newDirectory(meta, absolutePath);
            }
        }

        if (isPosixBucket) {
            throw new FileNotFoundException("No such file or directory in posix bucket'" + absolutePath + "'");
        }

        if (!key.endsWith(PATH_DELIMITER)) {
            key += PATH_DELIMITER;
        }

        int maxKeys = this.getConf().getInt(
                CosNConfigKeys.FILESTATUS_LIST_MAX_KEYS,
                CosNConfigKeys.DEFAULT_FILESTATUS_LIST_MAX_KEYS
        );

        LOG.debug("List the cos key [{}] to judge whether it is a directory or not. max keys [{}]", key, maxKeys);
        CosNResultInfo listInfo = new CosNResultInfo();
        CosNPartialListing listing = nativeStore.list(key, maxKeys, listInfo);
        if (listing.getFiles().length > 0 || listing.getCommonPrefixes().length > 0) {
            LOG.debug("List the cos key [{}] to find that it is a directory.", key);
            return newDirectory(absolutePath);
        }

        if (listInfo.isKeySameToPrefix()) {
            LOG.info("List the cos key [{}] same to prefix, head-id:[{}], " +
                            "list-id:[{}], list-type:[{}], thread-id:[{}], thread-name:[{}]",
                    key, headInfo.getRequestID(), listInfo.getRequestID(),
                    listInfo.isKeySameToPrefix(), Thread.currentThread().getId(), Thread.currentThread().getName());
        }
        LOG.debug("Can not find the cos key [{}] on COS.", key);

        throw new FileNotFoundException("No such file or directory '" + absolutePath + "'");
    }

    @Override
    public FileStatus[] listStatus(Path f) throws IOException {
        Path absolutePath = makeAbsolute(f);
        String key = pathToKey(absolutePath);

        int listMaxLength = this.getConf().getInt(
                CosNConfigKeys.LISTSTATUS_LIST_MAX_KEYS,
                CosNConfigKeys.DEFAULT_LISTSTATUS_LIST_MAX_KEYS
        );
        if (isPosixBucket) {
            listMaxLength = this.getConf().getInt(
                    CosNConfigKeys.LISTSTATUS_POSIX_BUCKET__LIST_MAX_KEYS,
                    CosNConfigKeys.DEFAULT_LISTSTATUS_POSIX_BUCKET_LIST_MAX_KEYS
            );
        }

        if (key.length() > 0) {
            FileMetadata meta = nativeStore.retrieveMetadata(key);
            if (meta != null && meta.isFile()) {
                return new FileStatus[]{newFile(meta, absolutePath)};
            }
        }

        if (!key.endsWith(PATH_DELIMITER)) {
            key += PATH_DELIMITER;
        }

        // if introduce the get file status to solve the file not exist exception
        // will expand the list qps, for now only used get file status for posix bucket.
        if (this.isPosixBucket) {
            try {
                this.getFileStatus(f);
            } catch (FileNotFoundException e) {
                throw new FileNotFoundException("No such file or directory:" + f);
            }
        }

        URI pathUri = absolutePath.toUri();
        Set<FileStatus> status = new TreeSet<>();
        String priorLastKey = null;
        do {
            CosNPartialListing listing = nativeStore.list(key, listMaxLength,
                    priorLastKey, false);
            for (FileMetadata fileMetadata : listing.getFiles()) {
                Path subPath = keyToPath(fileMetadata.getKey());
                if (fileMetadata.getKey().equals(key)) {
                    // this is just the directory we have been asked to list
                    LOG.debug("This is just the directory we have been asked to list. cos key: {}.",
                            fileMetadata.getKey());
                } else {
                    status.add(newFile(fileMetadata, subPath));
                }
            }
            for (FileMetadata commonPrefix : listing.getCommonPrefixes()) {
                Path subPath = keyToPath(commonPrefix.getKey());
                String relativePath =
                        pathUri.relativize(subPath.toUri()).getPath();
                status.add(newDirectory(commonPrefix, new Path(absolutePath,
                        relativePath)));
            }
            priorLastKey = listing.getPriorLastKey();
        } while (priorLastKey != null);

        return status.toArray(new FileStatus[status.size()]);
    }

    private FileStatus newFile(FileMetadata meta, Path path) {
        return new CosNFileStatus(meta.getLength(), false, 1, getDefaultBlockSize(),
                meta.getLastModified(), 0, null, this.owner, this.group,
                path.makeQualified(this.getUri(), this.getWorkingDirectory()), meta.getETag(), meta.getCrc64ecm(),
                meta.getVersionId());
    }

    private FileStatus newDirectory(Path path) {
        return new CosNFileStatus(0, true, 1, 0, 0, 0, null, this.owner, this.group,
                path.makeQualified(this.getUri(), this.getWorkingDirectory()));
    }

    private FileStatus newDirectory(FileMetadata meta, Path path) {
        if (meta == null) {
            return newDirectory(path);
        }
        return new CosNFileStatus(0, true, 1, 0,
                meta.getLastModified(), 0, null, this.owner, this.group,
                path.makeQualified(this.getUri(), this.getWorkingDirectory()), meta.getETag(), meta.getCrc64ecm(),
                meta.getVersionId());
    }

    /**
     * Validate the path from the bottom up.
     *
     * @param path the absolute path to check.
     * @throws IOException an IOException occurred when getting the path's metadata.
     */
    private void validatePath(Path path) throws IOException {
        Path parent = path.getParent();
        do {
            try {
                FileStatus fileStatus = getFileStatus(parent);
                if (fileStatus.isDirectory()) {
                    break;
                } else {
                    throw new FileAlreadyExistsException(String.format(
                            "Can't make directory for path '%s', it is a file" +
                                    ".", parent));
                }
            } catch (FileNotFoundException ignored) {
            }
            parent = parent.getParent();
        } while (parent != null);
    }

    // blew is the target
    @Override
    public boolean mkdirs(Path f, FsPermission permission) throws IOException {
        try {
            FileStatus fileStatus = getFileStatus(f);
            if (fileStatus.isDirectory()) {
                return true;
            } else {
                throw new FileAlreadyExistsException("Path is a file: " + f);
            }
        } catch (FileNotFoundException e) {
            validatePath(f);
            boolean result;
            if (isPosixBucket) {
                result = mkDirAutoRecursively(f, permission);
            } else {
                result = mkDirRecursively(f, permission);
            }
            return result;
        }
    }

    /**
     * Create a directory recursively.
     *
     * @param f          Absolute path to the directory
     * @param permission Directory permissions
     * @return Return true if the creation was successful,  throw a IOException.
     * @throws IOException An IOException occurred when creating a directory object on COS.
     */
    public boolean mkDirRecursively(Path f, FsPermission permission)
            throws IOException {
        LOG.debug("Make the directory recursively. Path: {}, FsPermission: {}.", f, permission);
        Path absolutePath = makeAbsolute(f);
        List<Path> paths = new ArrayList<Path>();
        do {
            paths.add(absolutePath);
            absolutePath = absolutePath.getParent();
        } while (absolutePath != null);

        for (Path path : paths) {
            if (path.isRoot()) {
                break;
            }
            try {
                FileStatus fileStatus = getFileStatus(path);
                if (fileStatus.isFile()) {
                    throw new FileAlreadyExistsException(
                            String.format(
                                    "Can't make directory for path '%s' since" +
                                            " it is a file.", f));
                }
                if (fileStatus.isDirectory()) {
                    if (fileStatus.getModificationTime() > 0) {
                        break;
                    } else {
                        throw new FileNotFoundException("Dir '" + path + "' doesn't exist in COS");
                    }
                }
            } catch (FileNotFoundException e) {
                LOG.debug("Make the directory [{}] on COS.", path);
                String folderPath = pathToKey(makeAbsolute(path));
                if (!folderPath.endsWith(PATH_DELIMITER)) {
                    folderPath += PATH_DELIMITER;
                }
                nativeStore.storeEmptyFile(folderPath);
            }
        }
        return true;
    }

    /**
     * Create a directory recursively auto by posix plan
     * which the put object interface decide the dir which end with the "/"
     *
     * @param f          Absolute path to the directory
     * @param permission Directory permissions
     * @return Return true if the creation was successful,  throw a IOException.
     * @throws IOException An IOException occurred when creating a directory object on COS.
     */
    public boolean mkDirAutoRecursively(Path f, FsPermission permission)
            throws IOException {
        LOG.debug("Make the directory recursively auto. Path: {}, FsPermission: {}.", f, permission);
        // add the end '/' to the path which server auto create middle dir
        String folderPath = pathToKey(makeAbsolute(f));
        if (!folderPath.endsWith(PATH_DELIMITER)) {
            folderPath += PATH_DELIMITER;
        }
        nativeStore.storeEmptyFile(folderPath);
        return true;
    }

    @Override
    public FSDataInputStream open(Path f, int bufferSize) throws IOException {
        FileStatus fileStatus = getFileStatus(f); // will throw if the file doesn't
        // exist
        if (fileStatus.isDirectory()) {
            throw new FileNotFoundException("'" + f + "' is a directory");
        }
        LOG.info("ClientId: {}, opening {} for reading", this.clientId, f);
        Path absolutePath = makeAbsolute(f);
        String key = pathToKey(absolutePath);

<<<<<<< HEAD
        com.google.common.cache.Cache<Pair<Long, Long>, byte[]> page_cache = page_caches.getIfPresent(key);
        if (null == page_cache) {
            page_cache = CacheBuilder.newBuilder().maximumSize(PAGE_CACHE_BUFFER_SIZE_DEFAULT).build();
            page_caches.put(key, page_cache);
=======
        if (this.isCombineRead) {
            return new FSDataInputStream(new BufferedFSInputStream(
                    new CosNFSCombineInputStream(this.getConf(), nativeStore, statistics, key,
                            fileStatus.getLen(), this.boundedIOThreadPool),
                    bufferSize));
>>>>>>> 158b50ed
        }

        if (!this.isDirectRead) {
            return new FSDataInputStream(new BufferedFSInputStream(
                    new CosNFSInputStream(this.getConf(), nativeStore, statistics, key,
                            fileStatus.getLen(), this.boundedIOThreadPool),
                    bufferSize));
        } else {
            return new FSDataInputStream(new BufferedFSInputStream(
                    new CosNFSDirectInputStream(this.getConf(), this.clientId, nativeStore, statistics, key,
                            fileStatus.getLen(), this.boundedIOThreadPool, page_cache),
                    bufferSize));
        }
    }

    @Override
    public boolean rename(Path src, Path dst) throws IOException {
        // Renaming the root directory is not allowed
        if (src.isRoot()) {
            LOG.debug("Cannot rename the root directory of a filesystem.");
            return false;
        }

        // check the source path whether exists or not, if not return false.
        FileStatus srcFileStatus;
        try {
            srcFileStatus = this.getFileStatus(src);
        } catch (FileNotFoundException e) {
            LOG.debug("The source path [{}] is not exist.", src);
            return false;
        }

        // Source path and destination path are not allowed to be the same
        if (src.equals(dst)) {
            LOG.debug("The source path and the dest path refer to the same file or " +
                    "directory: {}", dst);
            throw new IOException("the source path and dest path refer to the " +
                    "same file or directory");
        }

        // It is not allowed to rename a parent directory to its subdirectory
        Path dstParentPath;
        dstParentPath = dst.getParent();
        while (null != dstParentPath && !src.equals(dstParentPath)) {
            dstParentPath = dstParentPath.getParent();
        }
        if (null != dstParentPath) {
            LOG.debug("It is not allowed to rename a parent directory:{} to " +
                    "its subdirectory:{}.", src, dst);
            throw new IOException(String.format(
                    "It is not allowed to rename a parent directory:%s to its" +
                            " subdirectory:%s",
                    src, dst));
        }

        FileStatus dstFileStatus = null;
        try {
            dstFileStatus = this.getFileStatus(dst);

            // The destination path exists and is a file,
            // and the rename operation is not allowed.
            //
            if (dstFileStatus.isFile()) {
//                throw new FileAlreadyExistsException(String.format(
//                        "File:%s already exists", dstFileStatus.getPath()));
                LOG.debug("File: {} already exists.", dstFileStatus.getPath());
                return false;
            } else {
                // The destination path is an existing directory,
                // and it is checked whether there is a file or directory
                // with the same name as the source path under the
                // destination path
                dst = new Path(dst, src.getName());
                FileStatus[] statuses;
                try {
                    statuses = this.listStatus(dst);
                } catch (FileNotFoundException e) {
                    statuses = null;
                }
                if (null != statuses && statuses.length > 0) {
                    LOG.debug("Cannot rename {} to {}, file already exists.",
                            src, dst);
//                    throw new FileAlreadyExistsException(
//                            String.format(
//                                    "File: %s already exists", dst
//                            )
//                    );
                    return false;
                }
            }
        } catch (FileNotFoundException e) {
            // destination path not exists
            Path tempDstParentPath = dst.getParent();
            FileStatus dstParentStatus = this.getFileStatus(tempDstParentPath);
            if (!dstParentStatus.isDirectory()) {
                throw new IOException(String.format(
                        "Cannot rename %s to %s, %s is a file", src, dst, dst.getParent()
                ));
            }
            // The default root directory is definitely there.
        }

        if (!isPosixBucket) {
            int listMaxLength = this.getConf().getInt(
                    CosNConfigKeys.LISTSTATUS_LIST_MAX_KEYS,
                    CosNConfigKeys.DEFAULT_LISTSTATUS_LIST_MAX_KEYS
            );
            return internalCopyAndDelete(src, dst, srcFileStatus.isDirectory(), listMaxLength);
        } else {
            return internalRename(src, dst);
        }
    }

    private boolean internalCopyAndDelete(Path srcPath, Path dstPath,
                                          boolean isDir, int listMaxLength) throws IOException {
        boolean result = false;
        if (isDir) {
            result = this.copyDirectory(srcPath, dstPath, listMaxLength);
        } else {
            result = this.copyFile(srcPath, dstPath);
        }

        if (!result) {
            //Since rename is a non-atomic operation, after copy fails,
            // it is not allowed to delete the data of the original path to
            // ensure data security.
            return false;
        } else {
            return this.delete(srcPath, true);
        }
    }

    private boolean internalRename(Path srcPath, Path dstPath) throws IOException {
        String srcKey = pathToKey(srcPath);
        String dstKey = pathToKey(dstPath);
        this.nativeStore.rename(srcKey, dstKey);
        return true;
    }

    private boolean copyFile(Path srcPath, Path dstPath) throws IOException {
        String srcKey = pathToKey(srcPath);
        String dstKey = pathToKey(dstPath);
        this.nativeStore.copy(srcKey, dstKey);
        return true;
    }

    private boolean copyDirectory(Path srcPath, Path dstPath, int listMaxLength) throws IOException {
        String srcKey = pathToKey(srcPath);
        if (!srcKey.endsWith(PATH_DELIMITER)) {
            srcKey += PATH_DELIMITER;
        }
        String dstKey = pathToKey(dstPath);
        if (!dstKey.endsWith(PATH_DELIMITER)) {
            dstKey += PATH_DELIMITER;
        }

        if (dstKey.startsWith(srcKey)) {
            throw new IOException("can not copy a directory to a subdirectory" +
                    " of self");
        }

        if (this.nativeStore.retrieveMetadata(srcKey) == null) {
            this.nativeStore.storeEmptyFile(srcKey);
        } else {
            this.nativeStore.copy(srcKey, dstKey);
        }

        CosNCopyFileContext copyFileContext = new CosNCopyFileContext();

        int copiesToFinishes = 0;
        String priorLastKey = null;
        do {
            CosNPartialListing objectList = this.nativeStore.list(srcKey,
                    listMaxLength, priorLastKey, true);
            for (FileMetadata file : objectList.getFiles()) {
                checkPermission(new Path(file.getKey()), RangerAccessType.DELETE);
                this.boundedCopyThreadPool.execute(new CosNCopyFileTask(
                        this.nativeStore,
                        file.getKey(),
                        dstKey.concat(file.getKey().substring(srcKey.length())),
                        copyFileContext));
                copiesToFinishes++;
                if (!copyFileContext.isCopySuccess()) {
                    break;
                }
            }
            priorLastKey = objectList.getPriorLastKey();
        } while (null != priorLastKey);

        copyFileContext.lock();
        try {
            copyFileContext.awaitAllFinish(copiesToFinishes);
        } catch (InterruptedException e) {
            LOG.warn("interrupted when wait copies to finish");
        } finally {
            copyFileContext.unlock();
        }
        return copyFileContext.isCopySuccess();
    }

    private void createParentDirectoryIfNecessary(Path path) throws IOException {
        Path parent = path.getParent();
        if (null != parent && !parent.isRoot()) {
            String parentKey = pathToKey(parent);
            if (!StringUtils.isNullOrEmpty(parentKey) && !exists(parent)) {
                LOG.debug("Create a parent directory [{}] for the path [{}].", parent, path);
                if (!parentKey.endsWith("/")) {
                    parentKey += "/";
                }
                nativeStore.storeEmptyFile(parentKey);
            }
        }
    }

    @Override
    public long getDefaultBlockSize() {
        return getConf().getLong(
                CosNConfigKeys.COSN_BLOCK_SIZE_KEY,
                CosNConfigKeys.DEFAULT_BLOCK_SIZE);
    }

    /**
     * Set the working directory to the given directory.
     */
    @Override
    public void setWorkingDirectory(Path newDir) {
        workingDir = newDir;
    }

    @Override
    public Path getWorkingDirectory() {
        return workingDir;
    }

    @Override
    public FileChecksum getFileChecksum(Path f, long length) throws IOException {
        Preconditions.checkArgument(length >= 0);

        if (this.getConf().getBoolean(CosNConfigKeys.CRC64_CHECKSUM_ENABLED,
                CosNConfigKeys.DEFAULT_CRC64_CHECKSUM_ENABLED)) {
            Path absolutePath = makeAbsolute(f);
            String key = pathToKey(absolutePath);

            FileMetadata fileMetadata = this.nativeStore.retrieveMetadata(key);
            if (null == fileMetadata) {
                throw new FileNotFoundException("File or directory doesn't exist: " + f);
            }
            String crc64ecm = fileMetadata.getCrc64ecm();
            return crc64ecm != null ? new CRC64Checksum(crc64ecm) : super.getFileChecksum(f, length);
        } else if (this.getConf().getBoolean(CosNConfigKeys.CRC32C_CHECKSUM_ENABLED,
                CosNConfigKeys.DEFAULT_CRC32C_CHECKSUM_ENABLED)) {
            Path absolutePath = makeAbsolute(f);
            String key = pathToKey(absolutePath);
            FileMetadata fileMetadata = this.nativeStore.retrieveMetadata(key);
            if (null == fileMetadata) {
                throw new FileNotFoundException("File or directory doesn't exist: " + f);
            }
            String crc32cm = fileMetadata.getCrc32cm();
            return crc32cm != null ? new CRC32CCheckSum(crc32cm) : super.getFileChecksum(f, length);
        } else {
            // disabled
            return super.getFileChecksum(f, length);
        }
    }


    /**
     * Set the value of an attribute for a path
     *
     * @param f     The path on which to set the attribute
     * @param name  The attribute to set
     * @param value The byte value of the attribute to set (encoded in utf-8)
     * @param flag  The mode in which to set the attribute
     * @throws IOException If there was an issue setting the attributing on COS
     */
    @Override
    public void setXAttr(Path f, String name, byte[] value, EnumSet<XAttrSetFlag> flag) throws IOException {
        // First, determine whether the length of the name and value exceeds the limit.
        if (name.getBytes(METADATA_ENCODING).length + value.length > MAX_XATTR_SIZE) {
            throw new HadoopIllegalArgumentException(String.format("The maximum combined size of " +
                            "the name and value of an extended attribute in bytes should be less than or equal to %d",
                    MAX_XATTR_SIZE));
        }

        Path absolutePath = makeAbsolute(f);

        String key = pathToKey(absolutePath);
        FileMetadata fileMetadata = nativeStore.retrieveMetadata(key);
        if (null == fileMetadata) {
            throw new FileNotFoundException("File or directory doesn't exist: " + f);
        }
        boolean xAttrExists = (null != fileMetadata.getUserAttributes()
                && fileMetadata.getUserAttributes().containsKey(name));
        XAttrSetFlag.validate(name, xAttrExists, flag);
        if (fileMetadata.isFile()) {
            nativeStore.storeFileAttribute(key, name, value);
        } else {
            nativeStore.storeDirAttribute(key, name, value);
        }
    }

    /**
     * get the value of an attribute for a path
     *
     * @param f    The path on which to set the attribute
     * @param name The attribute to set
     * @return The byte value of the attribute to set (encoded in utf-8)
     * @throws IOException If there was an issue setting the attribute on COS
     */
    @Override
    public byte[] getXAttr(Path f, String name) throws IOException {
        Path absolutePath = makeAbsolute(f);
        String key = pathToKey(absolutePath);
        FileMetadata fileMetadata = nativeStore.retrieveMetadata(key);
        if (null == fileMetadata) {
            throw new FileNotFoundException("File or directory doesn't exist: " + f);
        }

        if (null != fileMetadata.getUserAttributes()) {
            return fileMetadata.getUserAttributes().get(name);
        }

        return null;
    }

    /**
     * Get all of the xattrs name/value pairs for a cosn file or directory.
     *
     * @param f     Path to get extended attributes
     * @param names XAttr names.
     * @return Map describing the XAttrs of the file or directory
     * @throws IOException If there was an issue gettting the attribute on COS
     */
    @Override
    public Map<String, byte[]> getXAttrs(Path f, List<String> names) throws IOException {

        Path absolutePath = makeAbsolute(f);
        String key = pathToKey(absolutePath);
        FileMetadata fileMetadata = nativeStore.retrieveMetadata(key);
        if (null == fileMetadata) {
            throw new FileNotFoundException("File or directory doesn't exist: " + f);
        }

        Map<String, byte[]> attrs = null;
        if (null != fileMetadata.getUserAttributes()) {
            attrs = new HashMap<>();
            for (String name : names) {
                if (fileMetadata.getUserAttributes().containsKey(name)) {
                    attrs.put(name, fileMetadata.getUserAttributes().get(name));
                }
            }
        }

        return attrs;
    }

    @Override
    public Map<String, byte[]> getXAttrs(Path f) throws IOException {

        Path absolutePath = makeAbsolute(f);
        String key = pathToKey(absolutePath);
        FileMetadata fileMetadata = nativeStore.retrieveMetadata(key);
        if (null == fileMetadata) {
            throw new FileNotFoundException("File or directory doesn't exist: " + f);
        }

        return fileMetadata.getUserAttributes();
    }

    /**
     * Removes an xattr of a cosn file or directory.
     *
     * @param f    Path to remove extended attribute
     * @param name xattr name
     * @throws IOException If there was an issue setting the attribute on COS
     */
    @Override
    public void removeXAttr(Path f, String name) throws IOException {
        Path absolutPath = makeAbsolute(f);
        String key = pathToKey(absolutPath);
        FileMetadata fileMetadata = nativeStore.retrieveMetadata(key);
        if (null == fileMetadata) {
            throw new FileNotFoundException("File or directory doesn't exist: " + f);
        }

        boolean xAttrExists = (null != fileMetadata.getUserAttributes()
                && fileMetadata.getUserAttributes().containsKey(name));
        if (xAttrExists) {
            if (fileMetadata.isFile()) {
                nativeStore.removeFileAttribute(key, name);
            } else {
                nativeStore.removeDirAttribute(key, name);
            }
        }

        // Nothing to do if the specified attribute is not found.
    }

    @Override
    public List<String> listXAttrs(Path f) throws IOException {
        Path absolutePath = makeAbsolute(f);
        String key = pathToKey(absolutePath);
        FileMetadata fileMetadata = nativeStore.retrieveMetadata(key);
        if (null == fileMetadata) {
            throw new FileNotFoundException("File or directory doesn't exist: " + f);
        }

        return new ArrayList<>(fileMetadata.getUserAttributes().keySet());
    }

    @Override
    public void close() throws IOException {
        try {
            super.close();
        } finally {
            this.boundedIOThreadPool.shutdown();
            this.boundedCopyThreadPool.shutdown();
            BufferPool.getInstance().close();
            if (null != this.nativeStore && this.isDefaultNativeStore) {
                this.nativeStore.close();
            }
        }
    }

    public NativeFileSystemStore getStore() {
        return this.nativeStore;
    }

    // protected and private methods.
    private String getOwnerId() {
        UserGroupInformation currentUgi;
        try {
            currentUgi = UserGroupInformation.getCurrentUser();
        } catch (IOException e) {
            LOG.warn("get current user failed! use user.name prop", e);
            return System.getProperty("user.name");
        }

        String shortUserName = "";
        if (currentUgi != null) {
            shortUserName = currentUgi.getShortUserName();
        }

        if (shortUserName == null) {
            LOG.warn("get short user name failed! use user.name prop");
            shortUserName = System.getProperty("user.name");
        }
        return shortUserName;
    }

    private String getGroupId() {
        UserGroupInformation currentUgi = null;
        try {
            currentUgi = UserGroupInformation.getCurrentUser();
        } catch (IOException e) {
            LOG.warn("get current user failed! use user.name prop", e);
            return System.getProperty("user.name");
        }
        if (currentUgi != null) {
            String[] groupNames = currentUgi.getGroupNames();
            if (groupNames.length != 0) {
                return groupNames[0];
            } else {
                return getOwnerId();
            }
        }
        return System.getProperty("user.name");
    }

    private String getOwnerInfo(boolean getOwnerId) {
        String ownerInfoId = "";
        try {
            String userName = System.getProperty("user.name");
            String command = "id -u " + userName;
            if (!getOwnerId) {
                command = "id -g " + userName;
            }
            Process child = Runtime.getRuntime().exec(command);
            child.waitFor();

            // Get the input stream and read from it
            InputStream in = child.getInputStream();
            StringBuilder strBuffer = new StringBuilder();
            int c;
            while ((c = in.read()) != -1) {
                strBuffer.append((char) c);
            }
            in.close();
            ownerInfoId = strBuffer.toString();
        } catch (InterruptedException | IOException e) {
            LOG.error("getOwnerInfo occur a exception", e);
        }
        return ownerInfoId;
    }

    private void checkPermission(Path f, RangerAccessType rangerAccessType) throws IOException {
/*
        this.rangerCredentialsClient.doCheckPermission(f, rangerAccessType, getOwnerId(), getWorkingDirectory());
*/
    }

    private Path makeAbsolute(Path path) {
        if (path.isAbsolute()) {
            return path;
        }
        return new Path(workingDir, path);
    }

    // key and path relate
    public static String pathToKey(Path path) {
        if (path.toUri().getScheme() != null && path.toUri().getPath().isEmpty()) {
            // allow uris without trailing slash after bucket to refer to root,
            // like cosn://mybucket
            return "";
        }
        if (!path.isAbsolute()) {
            throw new IllegalArgumentException("Path must be absolute: " + path);
        }
        String ret = path.toUri().getPath();
        if (ret.endsWith("/") && (ret.indexOf("/") != ret.length() - 1)) {
            ret = ret.substring(0, ret.length() - 1);
        }
        return ret;
    }

    private static Path keyToPath(String key) {
        if (!key.startsWith(PATH_DELIMITER)) {
            return new Path("/" + key);
        } else {
            return new Path(key);
        }
    }

}<|MERGE_RESOLUTION|>--- conflicted
+++ resolved
@@ -729,18 +729,17 @@
         Path absolutePath = makeAbsolute(f);
         String key = pathToKey(absolutePath);
 
-<<<<<<< HEAD
         com.google.common.cache.Cache<Pair<Long, Long>, byte[]> page_cache = page_caches.getIfPresent(key);
         if (null == page_cache) {
             page_cache = CacheBuilder.newBuilder().maximumSize(PAGE_CACHE_BUFFER_SIZE_DEFAULT).build();
             page_caches.put(key, page_cache);
-=======
+        }
+
         if (this.isCombineRead) {
             return new FSDataInputStream(new BufferedFSInputStream(
                     new CosNFSCombineInputStream(this.getConf(), nativeStore, statistics, key,
                             fileStatus.getLen(), this.boundedIOThreadPool),
                     bufferSize));
->>>>>>> 158b50ed
         }
 
         if (!this.isDirectRead) {
