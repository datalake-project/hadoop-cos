<?xml version="1.0" encoding="UTF-8"?>
<project xmlns="http://maven.apache.org/POM/4.0.0"
         xmlns:xsi="http://www.w3.org/2001/XMLSchema-instance"
         xsi:schemaLocation="http://maven.apache.org/POM/4.0.0 http://maven.apache.org/xsd/maven-4.0.0.xsd">
    <modelVersion>4.0.0</modelVersion>

    <groupId>com.qcloud.cos</groupId>
    <artifactId>hadoop-cos</artifactId>
    <version>2.7.5-3.1.0-8.1.6.2</version>
    <packaging>jar</packaging>

    <name>Apache Hadoop Tencent Cloud COS Support</name>
    <description>
        This module contains code to support integration with Tencent Cloud COS.
        It also declares the dependencies needed to work with COS.
    </description>
    <url>https://github.com/tencentyun/hadoop-cos</url>

    <licenses>
        <license>
            <name>Tencent with MIT License</name>
            <url>https://github.com/tencentyun/hadoop-cos/blob/master/LICENSE</url>
        </license>
    </licenses>

    <developers>
        <developer>
            <id>iainyu</id>
            <name>Yang Yu</name>
            <email>iainyu@tencent.com</email>
            <organization>Tencent Cloud</organization>
            <organizationUrl>https://cloud.tencent.com/</organizationUrl>
            <url>https://github.com/yuyang733</url>
        </developer>
    </developers>

    <scm>
        <connection>scm:git:https://github.com/tencentyun/hadoop-cos.git</connection>
        <developerConnection>scm:git:https://github.com/tencentyun/hadoop-cos.git</developerConnection>
        <url>https://github.com/tencentyun/hadoop-cos</url>
    </scm>

    <properties>
        <project.build.sourceEncoding>UTF-8</project.build.sourceEncoding>
        <maven.compiler.source>1.7</maven.compiler.source>
        <maven.compiler.target>1.7</maven.compiler.target>
<<<<<<< HEAD
        <hadoop.version>3.3.0</hadoop.version>
        <cos_api.version>5.6.69.1</cos_api.version>
=======
        <hadoop.version>3.1.0</hadoop.version>
        <cos_api.version>5.6.69.2</cos_api.version>
>>>>>>> 158b50ed
        <google.guava.version>24.1.1-jre</google.guava.version>
        <commons_lang3.version>3.1</commons_lang3.version>
        <junit.version>4.8</junit.version>
        <downloadSources>true</downloadSources>
    </properties>

    <dependencies>
        <dependency>
            <groupId>com.qcloud</groupId>
            <artifactId>cos_api-bundle</artifactId>
            <version>${cos_api.version}</version>
            <scope>compile</scope>
        </dependency>

        <dependency>
            <groupId>org.apache.hadoop</groupId>
            <artifactId>hadoop-common</artifactId>
            <version>${hadoop.version}</version>
            <scope>provided</scope>
        </dependency>

        <dependency>
            <groupId>com.qcloud</groupId>
            <artifactId>cosn-ranger-interface</artifactId>
            <version>1.0.3</version>
            <scope>provided</scope>
        </dependency>

        <dependency>
            <groupId>com.qcloud</groupId>
            <artifactId>chdfs_hadoop_plugin_network</artifactId>
            <version>2.7</version>
            <scope>compile</scope>
        </dependency>

        <dependency>
            <groupId>com.google.guava</groupId>
            <artifactId>guava</artifactId>
            <version>27.0-jre</version>
        </dependency>

        <dependency>
            <groupId>org.apache.commons</groupId>
            <artifactId>commons-lang3</artifactId>
            <version>3.12.0</version>
        </dependency>
    </dependencies>

    <distributionManagement>
        <repository>
            <id>oss</id>
            <name>hadoop-cos</name>
            <url>https://oss.sonatype.org/service/local/staging/deploy/maven2</url>
        </repository>

        <snapshotRepository>
            <id>oss</id>
            <name>hadoop-cos</name>
            <url>https://oss.sonatype.org/content/repositories/snapshots</url>
        </snapshotRepository>
    </distributionManagement>

    <profiles>
        <profile>
            <id>normal</id>
            <activation>
                <activeByDefault>true</activeByDefault>
            </activation>
            <build>
                <plugins>
                    <plugin>
                        <groupId>org.apache.maven.plugins</groupId>
                        <artifactId>maven-compiler-plugin</artifactId>
                        <configuration>
                            <excludes>
                                <exclude>org/apache/hadoop/fs/cosn/TencentCloudL5EndpointResolverImpl.java</exclude>
                            </excludes>
                        </configuration>
                    </plugin>
                </plugins>
            </build>
        </profile>

        <!-- Tencent cloud supports internal configurations, including L5 domain name resolution. -->
        <profile>
            <id>internal</id>
            <dependencies>
                <dependency>
                    <groupId>com.tencent.jungle</groupId>
                    <artifactId>jungle-udp-l5</artifactId>
                    <version>1.0.0-SNAPSHOT</version>
                </dependency>
            </dependencies>
        </profile>
    </profiles>

    <build>
        <resources>
            <resource>
                <directory>src/main/java</directory>
                <filtering>true</filtering>
                <includes>
                    <include>hadoopCosPluginVersionInfo.properties</include>
                </includes>
            </resource>
        </resources>
        <plugins>
            <plugin>
                <groupId>org.apache.maven.plugins</groupId>
                <artifactId>maven-compiler-plugin</artifactId>
                <version>3.1</version>
            </plugin>
            <plugin>
                <groupId>org.apache.maven.plugins</groupId>
                <artifactId>maven-source-plugin</artifactId>
                <version>3.2.0</version>
                <configuration>
                    <attach>true</attach>
                </configuration>
                <executions>
                    <execution>
                        <phase>compile</phase>
                        <goals>
                            <goal>jar</goal>
                        </goals>
                    </execution>
                </executions>
            </plugin>

            <plugin>
                <groupId>org.apache.maven.plugins</groupId>
                <artifactId>maven-javadoc-plugin</artifactId>
                <version>2.9.1</version>
                <configuration>
                    <additionalJOption>-Xdoclint:none</additionalJOption>
                </configuration>
                <executions>
                    <execution>
                        <id>javadoc-jar</id>
                        <phase>package</phase>
                        <goals>
                            <goal>jar</goal>
                        </goals>
                    </execution>
                </executions>
            </plugin>

            <plugin>
                <groupId>org.apache.maven.plugins</groupId>
                <artifactId>maven-deploy-plugin</artifactId>
                <version>2.8.2</version>
                <executions>
                    <execution>
                        <id>deploy</id>
                        <phase>deploy</phase>
                        <goals>
                            <goal>deploy</goal>
                        </goals>
                    </execution>
                </executions>
            </plugin>

            <plugin>
                <groupId>org.apache.maven.plugins</groupId>
                <artifactId>maven-gpg-plugin</artifactId>
                <version>1.5</version>
                <executions>
                    <execution>
                        <id>sign-artifacts</id>
                        <phase>verify</phase>
                        <goals>
                            <goal>sign</goal>
                        </goals>
                    </execution>
                </executions>
            </plugin>
        </plugins>
    </build>
</project><|MERGE_RESOLUTION|>--- conflicted
+++ resolved
@@ -44,13 +44,8 @@
         <project.build.sourceEncoding>UTF-8</project.build.sourceEncoding>
         <maven.compiler.source>1.7</maven.compiler.source>
         <maven.compiler.target>1.7</maven.compiler.target>
-<<<<<<< HEAD
         <hadoop.version>3.3.0</hadoop.version>
-        <cos_api.version>5.6.69.1</cos_api.version>
-=======
-        <hadoop.version>3.1.0</hadoop.version>
         <cos_api.version>5.6.69.2</cos_api.version>
->>>>>>> 158b50ed
         <google.guava.version>24.1.1-jre</google.guava.version>
         <commons_lang3.version>3.1</commons_lang3.version>
         <junit.version>4.8</junit.version>
